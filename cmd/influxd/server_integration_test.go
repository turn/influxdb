package main_test

import (
	"bytes"
	"encoding/json"
	"fmt"
	"io/ioutil"
	"math/rand"
	"net/http"
	"net/url"
	"os"
	"path/filepath"
	"reflect"
	"sort"
	"strconv"
	"testing"
	"time"

	"github.com/influxdb/influxdb"
	"github.com/influxdb/influxdb/client"
	"github.com/influxdb/influxdb/influxql"
	"github.com/influxdb/influxdb/messaging"

	main "github.com/influxdb/influxdb/cmd/influxd"
)

const (
	// Use a prime batch size, so that internal batching code, which most likely
	// uses nice round batches, has to deal with leftover.
	batchSize = 4217
)

// urlFor returns a URL with the path and query params correctly appended and set.
func urlFor(u *url.URL, path string, params url.Values) *url.URL {
	u.Path = path
	u.RawQuery = params.Encode()
	return u
}

// node represents a node under test, which is both a broker and data node.
type node struct {
	broker *messaging.Broker
	server *influxdb.Server
	url    *url.URL
	leader bool
}

// cluster represents a multi-node cluster.
type cluster []node

// createBatch returns a JSON string, representing the request body for a batch write. The timestamp
// simply increases and the value is a random integer.
func createBatch(nPoints int, database, retention, measurement string, tags map[string]string) string {
	type Point struct {
		Name      string            `json:"name"`
		Tags      map[string]string `json:"tags"`
		Timestamp int64             `json:"timestamp"`
		Precision string            `json:"precision"`
		Values    map[string]int    `json:"values"`
	}
	type PointBatch struct {
		Database        string  `json:"database"`
		RetentionPolicy string  `json:"retentionPolicy"`
		Points          []Point `json:"points"`
	}

	rand.Seed(time.Now().UTC().UnixNano())
	points := make([]Point, 0)
	for i := 0; i < nPoints; i++ {
		values := map[string]int{"value": rand.Int()}
		point := Point{Name: measurement, Tags: tags, Timestamp: time.Now().UTC().UnixNano(), Precision: "n", Values: values}
		points = append(points, point)
	}
	batch := PointBatch{Database: database, RetentionPolicy: retention, Points: points}

	buf, _ := json.Marshal(batch)
	return string(buf)
}

// createCombinedNodeCluster creates a cluster of nServers nodes, each of which
// runs as both a Broker and Data node. If any part cluster creation fails,
// the testing is marked as failed.
//
// This function returns a slice of nodes, the first of which will be the leader.
func createCombinedNodeCluster(t *testing.T, testName string, nNodes, basePort int) cluster {
	t.Logf("Creating cluster of %d nodes for test %s", nNodes, testName)
	if nNodes < 1 {
		t.Fatalf("Test %s: asked to create nonsense cluster", testName)
	}

	nodes := make([]node, 0)

	tmpDir := os.TempDir()
	tmpBrokerDir := filepath.Join(tmpDir, "broker-integration-test")
	tmpDataDir := filepath.Join(tmpDir, "data-integration-test")
	t.Logf("Test %s: using tmp directory %q for brokers\n", testName, tmpBrokerDir)
	t.Logf("Test %s: using tmp directory %q for data nodes\n", testName, tmpDataDir)
	// Sometimes if a test fails, it's because of a log.Fatal() in the program.
	// This prevents the defer from cleaning up directories.
	// To be safe, nuke them always before starting
	_ = os.RemoveAll(tmpBrokerDir)
	_ = os.RemoveAll(tmpDataDir)

	// Create the first node, special case.
	c := main.NewConfig()
	c.Broker.Dir = filepath.Join(tmpBrokerDir, strconv.Itoa(basePort))
	c.Data.Dir = filepath.Join(tmpDataDir, strconv.Itoa(basePort))
	c.Broker.Port = basePort
	c.Data.Port = basePort
	c.Admin.Enabled = false

	b, s := main.Run(c, "", "x.x", os.Stderr)
	if b == nil {
		t.Fatalf("Test %s: failed to create broker on port %d", testName, basePort)
	}
	if s == nil {
		t.Fatalf("Test %s: failed to create leader data node on port %d", testName, basePort)
	}
	nodes = append(nodes, node{
		broker: b,
		server: s,
		url:    &url.URL{Scheme: "http", Host: "localhost:" + strconv.Itoa(basePort)},
		leader: true,
	})

	// Create subsequent nodes, which join to first node.
	for i := 1; i < nNodes; i++ {
		nextPort := basePort + i
		c.Broker.Dir = filepath.Join(tmpBrokerDir, strconv.Itoa(nextPort))
		c.Data.Dir = filepath.Join(tmpDataDir, strconv.Itoa(nextPort))
		c.Broker.Port = nextPort
		c.Data.Port = nextPort

		b, s := main.Run(c, "http://localhost:"+strconv.Itoa(basePort), "x.x", os.Stderr)
		if b == nil {
			t.Fatalf("Test %s: failed to create following broker on port %d", testName, basePort)
		}
		if s == nil {
			t.Fatalf("Test %s: failed to create following data node on port %d", testName, basePort)
		}

		nodes = append(nodes, node{
			broker: b,
			server: s,
			url:    &url.URL{Scheme: "http", Host: "localhost:" + strconv.Itoa(nextPort)},
		})
	}

	return nodes
}

// createDatabase creates a database, and verifies that the creation was successful.
func createDatabase(t *testing.T, testName string, nodes cluster, database string) {
	t.Logf("Test: %s: creating database %s", testName, database)
	serverURL := nodes[0].url

	u := urlFor(serverURL, "query", url.Values{"q": []string{"CREATE DATABASE " + database}})
	resp, err := http.Get(u.String())
	if err != nil {
		t.Fatalf("Couldn't create database: %s", err)
	}
	defer resp.Body.Close()

	var results client.Results
	err = json.NewDecoder(resp.Body).Decode(&results)
	if err != nil {
		t.Fatalf("Couldn't decode results: %v", err)
	}

	if results.Error() != nil {
		t.Logf("results.Error(): %q", results.Error().Error())
	}

	if resp.StatusCode != http.StatusOK {
		t.Fatalf("Create database failed.  Unexpected status code.  expected: %d, actual %d", http.StatusOK, resp.StatusCode)
	}

	if len(results.Results) != 1 {
		t.Fatalf("Create database failed.  Unexpected results length.  expected: %d, actual %d", 1, len(results.Results))
	}

	// Query the database exists
	u = urlFor(serverURL, "query", url.Values{"q": []string{"SHOW DATABASES"}})
	resp, err = http.Get(u.String())
	if err != nil {
		t.Fatalf("Couldn't query databases: %s", err)
	}
	defer resp.Body.Close()

	err = json.NewDecoder(resp.Body).Decode(&results)
	if err != nil {
		t.Fatalf("Couldn't decode results: %v", err)
	}

	if results.Error() != nil {
		t.Logf("results.Error(): %q", results.Error().Error())
	}

	if resp.StatusCode != http.StatusOK {
		t.Fatalf("show databases failed.  Unexpected status code.  expected: %d, actual %d", http.StatusOK, resp.StatusCode)
	}

	expectedResults := client.Results{
		Results: []client.Result{
			{Series: []influxql.Row{
				{
					Columns: []string{"name"},
					Values:  [][]interface{}{{database}},
				},
			}},
		},
	}
	if !reflect.DeepEqual(results, expectedResults) {
		t.Fatalf("show databases failed.  Unexpected results.  expected: %+v, actual %+v", expectedResults, results)
	}
}

// createRetentionPolicy creates a retetention policy and verifies that the creation was successful.
func createRetentionPolicy(t *testing.T, testName string, nodes cluster, database, retention string) {
	t.Log("Creating retention policy")
	serverURL := nodes[0].url
	replication := fmt.Sprintf("CREATE RETENTION POLICY %s ON %s DURATION 1h REPLICATION %d DEFAULT", retention, database, len(nodes))

	u := urlFor(serverURL, "query", url.Values{"q": []string{replication}})
	resp, err := http.Get(u.String())
	if err != nil {
		t.Fatalf("Couldn't create retention policy: %s", err)
	}
	defer resp.Body.Close()

	var results client.Results
	err = json.NewDecoder(resp.Body).Decode(&results)
	if err != nil {
		t.Fatalf("Couldn't decode results: %v", err)
	}

	if results.Error() != nil {
		t.Logf("results.Error(): %q", results.Error().Error())
	}

	if resp.StatusCode != http.StatusOK {
		t.Fatalf("Create retention policy failed.  Unexpected status code.  expected: %d, actual %d", http.StatusOK, resp.StatusCode)
	}

	if len(results.Results) != 1 {
		t.Fatalf("Create retention policy failed.  Unexpected results length.  expected: %d, actual %d", 1, len(results.Results))
	}
}

// writes writes the provided data to the cluster. It verfies that a 200 OK is returned by the server.
func write(t *testing.T, testname string, nodes cluster, data string) {
	t.Logf("Test %s: writing data", testname)
	serverURL := nodes[0].url
	u := urlFor(serverURL, "write", url.Values{})

	buf := []byte(data)
	resp, err := http.Post(u.String(), "application/json", bytes.NewReader(buf))
	if err != nil {
		t.Fatalf("Couldn't write data: %s", err)
	}
	if resp.StatusCode != http.StatusOK {
		t.Fatalf("Write to database failed.  Unexpected status code.  expected: %d, actual %d", http.StatusOK, resp.StatusCode)
	}

	// Need some time for server to get consensus and write data
	// TODO corylanou query the status endpoint for the server and wait for the index to update to know the write was applied
	time.Sleep(time.Duration(time.Second))
}

// simpleQuery executes the given query against all nodes in the cluster, and verify the
// returned results are as expected.
func simpleQuery(t *testing.T, testname string, nodes cluster, query string, expected client.Results) {
	var results client.Results

	// Query the data exists
	for _, n := range nodes {
		t.Logf("Test name %s: query data on node %s", testname, n.url)
		u := urlFor(n.url, "query", url.Values{"q": []string{query}, "db": []string{"foo"}})
		resp, err := http.Get(u.String())
		if err != nil {
			t.Fatalf("Couldn't query databases: %s", err)
		}
		defer resp.Body.Close()

		body, err := ioutil.ReadAll(resp.Body)
		if err != nil {
			t.Fatalf("Couldn't read body of response: %s", err)
		}
		t.Logf("resp.Body: %s\n", string(body))

		dec := json.NewDecoder(bytes.NewReader(body))
		dec.UseNumber()
		err = dec.Decode(&results)
		if err != nil {
			t.Fatalf("Couldn't decode results: %v", err)
		}

		if results.Error() != nil {
			t.Logf("results.Error(): %q", results.Error().Error())
		}

		if resp.StatusCode != http.StatusOK {
			t.Fatalf("query databases failed.  Unexpected status code.  expected: %d, actual %d", http.StatusOK, resp.StatusCode)
		}

		if !reflect.DeepEqual(results, expected) {
			t.Logf("Expected: %#v\n", expected)
			t.Logf("Actual: %#v\n", results)
			t.Fatalf("query databases failed.  Unexpected results.")
		}
	}
}

<<<<<<< HEAD
// testInfluxServer is a higher-level abstraction for starting an InfluxDB
// server for test
type testInfluxServer struct {
	t            *testing.T
	databaseName string
	testName     string
	nodes        cluster
}

// newTestInfluxServer returns a new testInfluxServer given a testing.T, base
// port, and test name.
func newTestInfluxServer(t *testing.T, basePort int, testName string) *testInfluxServer {
	nNodes := 1
	nodes := createCombinedNodeCluster(t, testName, nNodes, basePort)

	now := time.Now().Unix()
	databaseName := fmt.Sprintf("db_%d", now)
	retentionPolicyName := fmt.Sprintf("rp_%d", now)
	createDatabase(t, testName, nodes, databaseName)
	createRetentionPolicy(t, testName, nodes, databaseName, retentionPolicyName)

	return &testInfluxServer{
		t:            t,
		databaseName: databaseName,
		testName:     testName,
		nodes:        nodes,
	}
}

// Teardown cleans up the server when it is no longer needed
func (s *testInfluxServer) Teardown() {
	for _, n := range s.nodes {
		n.server.Close()
	}
}

// pointGenerator is a type used as a callback when calling the
// testInfluxServer.InsertPoints method
type pointGenerator func(timestamp client.Timestamp, index int) client.Point

// InsertPoints uses the given callback to generate as many points as specified
// as totalPoints.  The callback will be called with a client.Timestamp that can
// be directly inserted as the Timestamp field on the client.Point type and
// with an index that increments between each call.
//
// If there is a failure in writing the data, InsertPoints will cause the
// current test to fail.
func (s *testInfluxServer) InsertPoints(totalPoints int, callback pointGenerator) {
	bp := influxdb.BatchPoints{
		Database: s.databaseName,
	}

	startTime := time.Now().Round(time.Second).Add(time.Duration(-totalPoints) * time.Second).UTC()

	for i := 0; i < totalPoints; i++ {
		timestamp := client.Timestamp(startTime.Add(time.Duration(i) * time.Second))
		p := callback(timestamp, i)

		bp.Points = append(bp.Points, p)
	}

	bpJson, err := json.Marshal(bp)
	if err != nil {
		s.t.Fatalf("Expected no error, received %v", err)
	}

	write(s.t, s.testName, s.nodes, string(bpJson))
}

// PerformQuery will execute the given query against the default database
// created for the testInfluxServer.  If there is an error *executing* the
// query, PerformQuery will cause the current test to fail.  If the query
// executes but the server returns an error, it is the caller's responsibility
// to check if results.Err or results.Error() is set.
func (s *testInfluxServer) PerformQuery(query string) *client.Results {
	c, err := client.NewClient(client.Config{URL: *s.nodes[0].url})
	if err != nil {
		s.t.Fatalf("Expected no error, received %v", err)
	}
	result, err := c.Query(client.Query{Command: query, Database: s.databaseName})
	if err != nil {
		s.t.Fatalf("Expected no error, received %v", err)
	}
	return result
=======
// simpleCountQuery executes the given query against all nodes in the cluster, and verify the
// the count for the given field is as expected.
func simpleCountQuery(t *testing.T, testname string, nodes cluster, query, field string, expected int64) {
	var results client.Results

	// Query the data exists
	for _, n := range nodes {
		t.Logf("Test name %s: query data on node %s", testname, n.url)
		u := urlFor(n.url, "query", url.Values{"q": []string{query}, "db": []string{"foo"}})
		resp, err := http.Get(u.String())
		if err != nil {
			t.Fatalf("Couldn't query databases: %s", err)
		}
		defer resp.Body.Close()

		body, err := ioutil.ReadAll(resp.Body)
		if err != nil {
			t.Fatalf("Couldn't read body of response: %s", err)
		}
		t.Logf("resp.Body: %s\n", string(body))

		dec := json.NewDecoder(bytes.NewReader(body))
		dec.UseNumber()
		err = dec.Decode(&results)
		if err != nil {
			t.Fatalf("Couldn't decode results: %v", err)
		}

		if results.Error() != nil {
			t.Logf("results.Error(): %q", results.Error().Error())
		}

		if resp.StatusCode != http.StatusOK {
			t.Fatalf("query databases failed.  Unexpected status code.  expected: %d, actual %d", http.StatusOK, resp.StatusCode)
		}

		if len(results.Results) != 1 || len(results.Results[0].Series) != 1 {
			t.Fatal("results object returned has insufficient entries")
		}
		j, ok := results.Results[0].Series[0].Values[0][1].(json.Number)
		if !ok {
			t.Fatalf("count is not a JSON number")
		}
		count, err := j.Int64()
		if err != nil {
			t.Fatalf("failed to convert count to int64")
		}
		if count != expected {
			t.Fatalf("count value is wrong, expected %d, go %d", expected, count)
		}
	}
>>>>>>> 6412ed86
}

func Test_ServerSingleIntegration(t *testing.T) {
	nNodes := 1
	basePort := 8090
	testName := "single node"
	now := time.Now().UTC()
	nodes := createCombinedNodeCluster(t, "single node", nNodes, basePort)

	createDatabase(t, testName, nodes, "foo")
	createRetentionPolicy(t, testName, nodes, "foo", "bar")
	write(t, testName, nodes, fmt.Sprintf(`
{
	"database": "foo",
    "retentionPolicy": "bar",
    "points":
    [{
        "name": "cpu",
        "tags": {
            "host": "server01"
        },
        "timestamp": %d,
        "precision": "n",
        "values":{
            "value": 100
        }
    }]
}
`, now.UnixNano()))
	expectedResults := client.Results{
		Results: []client.Result{
			{Series: []influxql.Row{
				{
					Name:    "cpu",
					Columns: []string{"time", "value"},
					Values: [][]interface{}{
						{now.Format(time.RFC3339Nano), json.Number("100")},
					},
				}}},
		},
	}

	simpleQuery(t, testName, nodes[:1], `select value from "foo"."bar".cpu`, expectedResults)
}

func Test_Server3NodeIntegration(t *testing.T) {
	if testing.Short() {
		t.Skip()
	}
	nNodes := 3
	basePort := 8190
	testName := "3 node"
	now := time.Now().UTC()
	nodes := createCombinedNodeCluster(t, testName, nNodes, basePort)

	createDatabase(t, testName, nodes, "foo")
	createRetentionPolicy(t, testName, nodes, "foo", "bar")
	write(t, testName, nodes, fmt.Sprintf(`
{
	"database": "foo",
	"retentionPolicy": "bar",
	"points":
	[{
		"name": "cpu",
		"tags": {
			"host": "server01"
		},
		"timestamp": %d,
		"precision": "n",
		"values":{
			"value": 100
		}
	}]
}
`, now.UnixNano()))
	expectedResults := client.Results{
		Results: []client.Result{
			{Series: []influxql.Row{
				{
					Name:    "cpu",
					Columns: []string{"time", "value"},
					Values: [][]interface{}{
						{now.Format(time.RFC3339Nano), json.Number("100")},
					},
				}}},
		},
	}

	simpleQuery(t, testName, nodes[:1], `select value from "foo"."bar".cpu`, expectedResults)
}

func Test_Server5NodeIntegration(t *testing.T) {
	if testing.Short() {
		t.Skip()
	}
	nNodes := 5
	basePort := 8290
	testName := "5 node"
	now := time.Now().UTC()
	nodes := createCombinedNodeCluster(t, testName, nNodes, basePort)

	createDatabase(t, testName, nodes, "foo")
	createRetentionPolicy(t, testName, nodes, "foo", "bar")
	write(t, testName, nodes, fmt.Sprintf(`
{
	"database": "foo",
    "retentionPolicy": "bar",
    "points":
    [{
        "name": "cpu",
        "tags": {
            "host": "server01"
        },
        "timestamp": %d,
        "precision": "n",
        "values":{
            "value": 100
        }
    }]
}
`, now.UnixNano()))

	expectedResults := client.Results{
		Results: []client.Result{
			{Series: []influxql.Row{
				{
					Name:    "cpu",
					Columns: []string{"time", "value"},
					Values: [][]interface{}{
						{now.Format(time.RFC3339Nano), json.Number("100")},
					},
				}}},
		},
	}

	simpleQuery(t, testName, nodes[:1], `select value from "foo"."bar".cpu`, expectedResults)
}

<<<<<<< HEAD
func Test_AllTagCombinationsInShowSeriesAreSelectable(t *testing.T) {
	if testing.Short() {
		t.Skip()
	}

	basePort := 8390
	testName := "all tag combinations in SHOW SERIES are selectable"
	testServer := newTestInfluxServer(t, basePort, testName)
	defer testServer.Teardown()

	measurementName := "my_measurement"
	totalPoints := 21
	tagRarity := 3
	testServer.InsertPoints(totalPoints, func(timestamp client.Timestamp, index int) client.Point {
		var rarity string
		if (index % tagRarity) == 0 {
			rarity = "rare"
		} else {
			rarity = "common"
		}
		return client.Point{
			Name: measurementName,
			Tags: map[string]string{
				"host":   fmt.Sprintf("server%d", index%10),
				"rarity": rarity,
			},
			Values: map[string]interface{}{
				"value": float64(index) / 1000.0,
			},
			Timestamp: timestamp,
		}
	})

	result := testServer.PerformQuery("SHOW SERIES")
	if err := result.Error(); err != nil {
		t.Fatalf("Expected no error, received %v", err)
	}

	var tagPairs [][]string
	for _, r := range result.Results {
		for _, row := range r.Rows {
			for _, tagPair := range row.Values {
				pair := []string{}
				for _, tag := range tagPair {
					pair = append(pair, tag.(string))
				}
				tagPairs = append(tagPairs, pair)
			}
		}
	}

	for _, tagPair := range tagPairs {
		host := tagPair[0]
		rarity := tagPair[1]
		query := fmt.Sprintf("SELECT value FROM %s WHERE host = '%s' AND rarity = '%s'", measurementName, host, rarity)
		result := testServer.PerformQuery(query)
		if result.Err != nil {
			t.Fatalf("Expected no error, received %v", result.Err)
		}
	}
}

func Test_DataArrivesInOrder(t *testing.T) {
	if testing.Short() {
		t.Skip()
	}

	basePort := 8400
	testName := "data arrives in order"
	testServer := newTestInfluxServer(t, basePort, testName)
	defer testServer.Teardown()

	totalPoints := 10
	testServer.InsertPoints(totalPoints, func(timestamp client.Timestamp, index int) client.Point {
		return client.Point{
			Name: "my_measurement",
			Tags: map[string]string{
				"host": fmt.Sprintf("server_%d", index%10),
			},
			Values: map[string]interface{}{
				"value": index,
			},
			Timestamp: timestamp,
		}
	})

	result := testServer.PerformQuery("SELECT value FROM my_measurement ORDER BY ASC")
	if err := result.Error(); err != nil {
		t.Fatalf("Expected no error, received %v", err)
	}

	var times []string
	for _, r := range result.Results {
		for _, row := range r.Rows {
			for _, values := range row.Values {
				timestamp := values[0].(string)
				times = append(times, timestamp)
			}
		}
	}

	if !sort.StringsAreSorted(times) {
		t.Log(times)
		t.Fatalf("Expected timestamps to arrive in order, but they were out of order")
	}
}

func assertResultHasValues(t *testing.T, results *client.Results, query string) {
	for _, r := range results.Results {
		for _, row := range r.Rows {
			for range row.Values {
				return
			}
		}
	}

	t.Fatalf("Expected result for `%s` to contain values, but it did not: %v", query, results)
}

func Test_WhereTimeRangeCrossesHourBoundary(t *testing.T) {
	if testing.Short() {
		t.Skip()
	}

	basePort := 8410
	testName := "where time range crosses hour boundary"
	testServer := newTestInfluxServer(t, basePort, testName)
	defer testServer.Teardown()

	totalPoints := 15
	testServer.InsertPoints(totalPoints, func(timestamp client.Timestamp, index int) client.Point {
		return client.Point{
			Name: "my_measurement",
			Values: map[string]interface{}{
				"value": index,
			},
			Timestamp: timestamp,
		}
	})

	query := "SELECT * FROM my_measurement"
	result := testServer.PerformQuery(query)
	if err := result.Error(); err != nil {
		t.Fatalf("Expected no error, received %v", err)
	}
	assertResultHasValues(t, result, query)

	for i := 60; i > 0; i-- {
		query := fmt.Sprintf("SELECT * FROM my_measurement WHERE time > now() - %dm", i)
		result := testServer.PerformQuery(query)
		if err := result.Error(); err != nil {
			t.Fatalf("Expected no error, received %v", err)
		}
		assertResultHasValues(t, result, query)
	}
=======
func Test_ServerSingleLargeBatchIntegration(t *testing.T) {
	if testing.Short() {
		t.Skip()
	}
	nNodes := 1
	basePort := 8390
	testName := "single node large batch"
	nodes := createCombinedNodeCluster(t, testName, nNodes, basePort)

	createDatabase(t, testName, nodes, "foo")
	createRetentionPolicy(t, testName, nodes, "foo", "bar")
	write(t, testName, nodes, createBatch(batchSize, "foo", "bar", "cpu", map[string]string{"host": "server01"}))
	simpleCountQuery(t, testName, nodes, `select count(value) from "foo"."bar".cpu`, "value", batchSize)
}

func Test_Server3NodeLargeBatchIntegration(t *testing.T) {
	if testing.Short() {
		t.Skip()
	}
	nNodes := 3
	basePort := 8490
	testName := "3 node large batch"
	nodes := createCombinedNodeCluster(t, testName, nNodes, basePort)

	createDatabase(t, testName, nodes, "foo")
	createRetentionPolicy(t, testName, nodes, "foo", "bar")
	write(t, testName, nodes, createBatch(batchSize, "foo", "bar", "cpu", map[string]string{"host": "server01"}))
	simpleCountQuery(t, "single node large batch", nodes, `select count(value) from "foo"."bar".cpu`, "value", batchSize)
}

func Test_Server5NodeLargeBatchIntegration(t *testing.T) {
	if testing.Short() {
		t.Skip()
	}
	nNodes := 5
	basePort := 8590
	testName := "5 node large batch"
	nodes := createCombinedNodeCluster(t, testName, nNodes, basePort)

	createDatabase(t, testName, nodes, "foo")
	createRetentionPolicy(t, testName, nodes, "foo", "bar")
	write(t, testName, nodes, createBatch(batchSize, "foo", "bar", "cpu", map[string]string{"host": "server01"}))
	simpleCountQuery(t, "single node large batch", nodes, `select count(value) from "foo"."bar".cpu`, "value", batchSize)
}

func Test_ServerMultiLargeBatchIntegration(t *testing.T) {
	if testing.Short() {
		t.Skip()
	}
	nNodes := 1
	nBatches := 5
	basePort := 8690
	testName := "single node multi batch"
	nodes := createCombinedNodeCluster(t, testName, nNodes, basePort)

	createDatabase(t, testName, nodes, "foo")
	createRetentionPolicy(t, testName, nodes, "foo", "bar")
	for i := 0; i < nBatches; i++ {
		write(t, testName, nodes, createBatch(batchSize, "foo", "bar", "cpu", map[string]string{"host": "server01"}))
	}
	simpleCountQuery(t, testName, nodes, `select count(value) from "foo"."bar".cpu`, "value", batchSize*int64(nBatches))
>>>>>>> 6412ed86
}<|MERGE_RESOLUTION|>--- conflicted
+++ resolved
@@ -311,92 +311,6 @@
 	}
 }
 
-<<<<<<< HEAD
-// testInfluxServer is a higher-level abstraction for starting an InfluxDB
-// server for test
-type testInfluxServer struct {
-	t            *testing.T
-	databaseName string
-	testName     string
-	nodes        cluster
-}
-
-// newTestInfluxServer returns a new testInfluxServer given a testing.T, base
-// port, and test name.
-func newTestInfluxServer(t *testing.T, basePort int, testName string) *testInfluxServer {
-	nNodes := 1
-	nodes := createCombinedNodeCluster(t, testName, nNodes, basePort)
-
-	now := time.Now().Unix()
-	databaseName := fmt.Sprintf("db_%d", now)
-	retentionPolicyName := fmt.Sprintf("rp_%d", now)
-	createDatabase(t, testName, nodes, databaseName)
-	createRetentionPolicy(t, testName, nodes, databaseName, retentionPolicyName)
-
-	return &testInfluxServer{
-		t:            t,
-		databaseName: databaseName,
-		testName:     testName,
-		nodes:        nodes,
-	}
-}
-
-// Teardown cleans up the server when it is no longer needed
-func (s *testInfluxServer) Teardown() {
-	for _, n := range s.nodes {
-		n.server.Close()
-	}
-}
-
-// pointGenerator is a type used as a callback when calling the
-// testInfluxServer.InsertPoints method
-type pointGenerator func(timestamp client.Timestamp, index int) client.Point
-
-// InsertPoints uses the given callback to generate as many points as specified
-// as totalPoints.  The callback will be called with a client.Timestamp that can
-// be directly inserted as the Timestamp field on the client.Point type and
-// with an index that increments between each call.
-//
-// If there is a failure in writing the data, InsertPoints will cause the
-// current test to fail.
-func (s *testInfluxServer) InsertPoints(totalPoints int, callback pointGenerator) {
-	bp := influxdb.BatchPoints{
-		Database: s.databaseName,
-	}
-
-	startTime := time.Now().Round(time.Second).Add(time.Duration(-totalPoints) * time.Second).UTC()
-
-	for i := 0; i < totalPoints; i++ {
-		timestamp := client.Timestamp(startTime.Add(time.Duration(i) * time.Second))
-		p := callback(timestamp, i)
-
-		bp.Points = append(bp.Points, p)
-	}
-
-	bpJson, err := json.Marshal(bp)
-	if err != nil {
-		s.t.Fatalf("Expected no error, received %v", err)
-	}
-
-	write(s.t, s.testName, s.nodes, string(bpJson))
-}
-
-// PerformQuery will execute the given query against the default database
-// created for the testInfluxServer.  If there is an error *executing* the
-// query, PerformQuery will cause the current test to fail.  If the query
-// executes but the server returns an error, it is the caller's responsibility
-// to check if results.Err or results.Error() is set.
-func (s *testInfluxServer) PerformQuery(query string) *client.Results {
-	c, err := client.NewClient(client.Config{URL: *s.nodes[0].url})
-	if err != nil {
-		s.t.Fatalf("Expected no error, received %v", err)
-	}
-	result, err := c.Query(client.Query{Command: query, Database: s.databaseName})
-	if err != nil {
-		s.t.Fatalf("Expected no error, received %v", err)
-	}
-	return result
-=======
 // simpleCountQuery executes the given query against all nodes in the cluster, and verify the
 // the count for the given field is as expected.
 func simpleCountQuery(t *testing.T, testname string, nodes cluster, query, field string, expected int64) {
@@ -448,7 +362,6 @@
 			t.Fatalf("count value is wrong, expected %d, go %d", expected, count)
 		}
 	}
->>>>>>> 6412ed86
 }
 
 func Test_ServerSingleIntegration(t *testing.T) {
@@ -587,13 +500,161 @@
 	simpleQuery(t, testName, nodes[:1], `select value from "foo"."bar".cpu`, expectedResults)
 }
 
-<<<<<<< HEAD
+func Test_ServerSingleLargeBatchIntegration(t *testing.T) {
+	if testing.Short() {
+		t.Skip()
+	}
+	nNodes := 1
+	basePort := 8390
+	testName := "single node large batch"
+	nodes := createCombinedNodeCluster(t, testName, nNodes, basePort)
+
+	createDatabase(t, testName, nodes, "foo")
+	createRetentionPolicy(t, testName, nodes, "foo", "bar")
+	write(t, testName, nodes, createBatch(batchSize, "foo", "bar", "cpu", map[string]string{"host": "server01"}))
+	simpleCountQuery(t, testName, nodes, `select count(value) from "foo"."bar".cpu`, "value", batchSize)
+}
+
+func Test_Server3NodeLargeBatchIntegration(t *testing.T) {
+	if testing.Short() {
+		t.Skip()
+	}
+	nNodes := 3
+	basePort := 8490
+	testName := "3 node large batch"
+	nodes := createCombinedNodeCluster(t, testName, nNodes, basePort)
+
+	createDatabase(t, testName, nodes, "foo")
+	createRetentionPolicy(t, testName, nodes, "foo", "bar")
+	write(t, testName, nodes, createBatch(batchSize, "foo", "bar", "cpu", map[string]string{"host": "server01"}))
+	simpleCountQuery(t, "single node large batch", nodes, `select count(value) from "foo"."bar".cpu`, "value", batchSize)
+}
+
+func Test_Server5NodeLargeBatchIntegration(t *testing.T) {
+	if testing.Short() {
+		t.Skip()
+	}
+	nNodes := 5
+	basePort := 8590
+	testName := "5 node large batch"
+	nodes := createCombinedNodeCluster(t, testName, nNodes, basePort)
+
+	createDatabase(t, testName, nodes, "foo")
+	createRetentionPolicy(t, testName, nodes, "foo", "bar")
+	write(t, testName, nodes, createBatch(batchSize, "foo", "bar", "cpu", map[string]string{"host": "server01"}))
+	simpleCountQuery(t, "single node large batch", nodes, `select count(value) from "foo"."bar".cpu`, "value", batchSize)
+}
+
+func Test_ServerMultiLargeBatchIntegration(t *testing.T) {
+	if testing.Short() {
+		t.Skip()
+	}
+	nNodes := 1
+	nBatches := 5
+	basePort := 8690
+	testName := "single node multi batch"
+	nodes := createCombinedNodeCluster(t, testName, nNodes, basePort)
+
+	createDatabase(t, testName, nodes, "foo")
+	createRetentionPolicy(t, testName, nodes, "foo", "bar")
+	for i := 0; i < nBatches; i++ {
+		write(t, testName, nodes, createBatch(batchSize, "foo", "bar", "cpu", map[string]string{"host": "server01"}))
+	}
+	simpleCountQuery(t, testName, nodes, `select count(value) from "foo"."bar".cpu`, "value", batchSize*int64(nBatches))
+}
+
+// testInfluxServer is a higher-level abstraction for starting an InfluxDB
+// server for test
+type testInfluxServer struct {
+	t            *testing.T
+	databaseName string
+	testName     string
+	nodes        cluster
+}
+
+// newTestInfluxServer returns a new testInfluxServer given a testing.T, base
+// port, and test name.
+func newTestInfluxServer(t *testing.T, basePort int, testName string) *testInfluxServer {
+	nNodes := 1
+	nodes := createCombinedNodeCluster(t, testName, nNodes, basePort)
+
+	now := time.Now().Unix()
+	databaseName := fmt.Sprintf("db_%d", now)
+	retentionPolicyName := fmt.Sprintf("rp_%d", now)
+	createDatabase(t, testName, nodes, databaseName)
+	createRetentionPolicy(t, testName, nodes, databaseName, retentionPolicyName)
+
+	return &testInfluxServer{
+		t:            t,
+		databaseName: databaseName,
+		testName:     testName,
+		nodes:        nodes,
+	}
+}
+
+// Teardown cleans up the server when it is no longer needed
+func (s *testInfluxServer) Teardown() {
+	for _, n := range s.nodes {
+		n.server.Close()
+	}
+}
+
+// pointGenerator is a type used as a callback when calling the
+// testInfluxServer.InsertPoints method
+type pointGenerator func(timestamp client.Timestamp, index int) client.Point
+
+// InsertPoints uses the given callback to generate as many points as specified
+// as totalPoints.  The callback will be called with a client.Timestamp that can
+// be directly inserted as the Timestamp field on the client.Point type and
+// with an index that increments between each call.
+//
+// If there is a failure in writing the data, InsertPoints will cause the
+// current test to fail.
+func (s *testInfluxServer) InsertPoints(totalPoints int, callback pointGenerator) {
+	bp := influxdb.BatchPoints{
+		Database: s.databaseName,
+	}
+
+	startTime := time.Now().Round(time.Second).Add(time.Duration(-totalPoints) * time.Second).UTC()
+
+	for i := 0; i < totalPoints; i++ {
+		timestamp := client.Timestamp(startTime.Add(time.Duration(i) * time.Second))
+		p := callback(timestamp, i)
+
+		bp.Points = append(bp.Points, p)
+	}
+
+	bpJson, err := json.Marshal(bp)
+	if err != nil {
+		s.t.Fatalf("Expected no error, received %v", err)
+	}
+
+	write(s.t, s.testName, s.nodes, string(bpJson))
+}
+
+// PerformQuery will execute the given query against the default database
+// created for the testInfluxServer.  If there is an error *executing* the
+// query, PerformQuery will cause the current test to fail.  If the query
+// executes but the server returns an error, it is the caller's responsibility
+// to check if results.Err or results.Error() is set.
+func (s *testInfluxServer) PerformQuery(query string) *client.Results {
+	c, err := client.NewClient(client.Config{URL: *s.nodes[0].url})
+	if err != nil {
+		s.t.Fatalf("Expected no error, received %v", err)
+	}
+	result, err := c.Query(client.Query{Command: query, Database: s.databaseName})
+	if err != nil {
+		s.t.Fatalf("Expected no error, received %v", err)
+	}
+	return result
+}
+
 func Test_AllTagCombinationsInShowSeriesAreSelectable(t *testing.T) {
 	if testing.Short() {
 		t.Skip()
 	}
 
-	basePort := 8390
+	basePort := 8790
 	testName := "all tag combinations in SHOW SERIES are selectable"
 	testServer := newTestInfluxServer(t, basePort, testName)
 	defer testServer.Teardown()
@@ -628,7 +689,7 @@
 
 	var tagPairs [][]string
 	for _, r := range result.Results {
-		for _, row := range r.Rows {
+		for _, row := range r.Series {
 			for _, tagPair := range row.Values {
 				pair := []string{}
 				for _, tag := range tagPair {
@@ -655,7 +716,7 @@
 		t.Skip()
 	}
 
-	basePort := 8400
+	basePort := 8890
 	testName := "data arrives in order"
 	testServer := newTestInfluxServer(t, basePort, testName)
 	defer testServer.Teardown()
@@ -681,7 +742,7 @@
 
 	var times []string
 	for _, r := range result.Results {
-		for _, row := range r.Rows {
+		for _, row := range r.Series {
 			for _, values := range row.Values {
 				timestamp := values[0].(string)
 				times = append(times, timestamp)
@@ -697,7 +758,7 @@
 
 func assertResultHasValues(t *testing.T, results *client.Results, query string) {
 	for _, r := range results.Results {
-		for _, row := range r.Rows {
+		for _, row := range r.Series {
 			for range row.Values {
 				return
 			}
@@ -712,7 +773,7 @@
 		t.Skip()
 	}
 
-	basePort := 8410
+	basePort := 8990
 	testName := "where time range crosses hour boundary"
 	testServer := newTestInfluxServer(t, basePort, testName)
 	defer testServer.Teardown()
@@ -743,67 +804,4 @@
 		}
 		assertResultHasValues(t, result, query)
 	}
-=======
-func Test_ServerSingleLargeBatchIntegration(t *testing.T) {
-	if testing.Short() {
-		t.Skip()
-	}
-	nNodes := 1
-	basePort := 8390
-	testName := "single node large batch"
-	nodes := createCombinedNodeCluster(t, testName, nNodes, basePort)
-
-	createDatabase(t, testName, nodes, "foo")
-	createRetentionPolicy(t, testName, nodes, "foo", "bar")
-	write(t, testName, nodes, createBatch(batchSize, "foo", "bar", "cpu", map[string]string{"host": "server01"}))
-	simpleCountQuery(t, testName, nodes, `select count(value) from "foo"."bar".cpu`, "value", batchSize)
-}
-
-func Test_Server3NodeLargeBatchIntegration(t *testing.T) {
-	if testing.Short() {
-		t.Skip()
-	}
-	nNodes := 3
-	basePort := 8490
-	testName := "3 node large batch"
-	nodes := createCombinedNodeCluster(t, testName, nNodes, basePort)
-
-	createDatabase(t, testName, nodes, "foo")
-	createRetentionPolicy(t, testName, nodes, "foo", "bar")
-	write(t, testName, nodes, createBatch(batchSize, "foo", "bar", "cpu", map[string]string{"host": "server01"}))
-	simpleCountQuery(t, "single node large batch", nodes, `select count(value) from "foo"."bar".cpu`, "value", batchSize)
-}
-
-func Test_Server5NodeLargeBatchIntegration(t *testing.T) {
-	if testing.Short() {
-		t.Skip()
-	}
-	nNodes := 5
-	basePort := 8590
-	testName := "5 node large batch"
-	nodes := createCombinedNodeCluster(t, testName, nNodes, basePort)
-
-	createDatabase(t, testName, nodes, "foo")
-	createRetentionPolicy(t, testName, nodes, "foo", "bar")
-	write(t, testName, nodes, createBatch(batchSize, "foo", "bar", "cpu", map[string]string{"host": "server01"}))
-	simpleCountQuery(t, "single node large batch", nodes, `select count(value) from "foo"."bar".cpu`, "value", batchSize)
-}
-
-func Test_ServerMultiLargeBatchIntegration(t *testing.T) {
-	if testing.Short() {
-		t.Skip()
-	}
-	nNodes := 1
-	nBatches := 5
-	basePort := 8690
-	testName := "single node multi batch"
-	nodes := createCombinedNodeCluster(t, testName, nNodes, basePort)
-
-	createDatabase(t, testName, nodes, "foo")
-	createRetentionPolicy(t, testName, nodes, "foo", "bar")
-	for i := 0; i < nBatches; i++ {
-		write(t, testName, nodes, createBatch(batchSize, "foo", "bar", "cpu", map[string]string{"host": "server01"}))
-	}
-	simpleCountQuery(t, testName, nodes, `select count(value) from "foo"."bar".cpu`, "value", batchSize*int64(nBatches))
->>>>>>> 6412ed86
 }